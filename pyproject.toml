--- conflicted
+++ resolved
@@ -5,7 +5,7 @@
 [project]
 name = "flexi_transformers"
 version = "0.1.0"
-<<<<<<< HEAD
+
 description = """
             This repository provides a flexible and modular implementation of the Transformer architecture,
             supporting various positional encoding mechanisms and attention mechanisms.
@@ -14,9 +14,7 @@
             and components of the Transformer model.
             """
 
-=======
-description = "Modular Transformer Framework with Multiple Architectures"
->>>>>>> 5772e010
+
 readme = "README.md"
 authors = [
     {name = "Ahmed Elshahawy", email = "aelshahawy78@gmail.com"}
