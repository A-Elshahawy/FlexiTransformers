--- conflicted
+++ resolved
@@ -12,14 +12,11 @@
     name: Publish to PyPI
     runs-on: ubuntu-latest
     environment: 
-<<<<<<< HEAD
+
       name: pypi
       url: https://pypi.org/p/flexitransformers
 
-=======
-      name: pypi  # Must match PyPI Trusted Publisher environment
-      
->>>>>>> 281615a2
+
     permissions:
       id-token: write
 
